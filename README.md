--- conflicted
+++ resolved
@@ -14,11 +14,7 @@
 ## Installation
 
 ```sh
-<<<<<<< HEAD
 go get go.depscian.tech@v1.1.0
-=======
-go get go.depscian.tech@v1.0.3
->>>>>>> ec2fe7e0
 ```
 
 ## `Client` API
